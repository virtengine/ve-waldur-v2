--- conflicted
+++ resolved
@@ -139,7 +139,6 @@
                                 verbose_name='Price per day')
     state = models.CharField(default=States.REQUESTED, max_length=30, choices=States.CHOICES)
 
-<<<<<<< HEAD
     tracker = FieldTracker()
 
     def get_log_fields(self):
@@ -156,7 +155,4 @@
         return 'support-offering'
 
     def __str__(self):
-        return '{}: {}'.format(self.type_label or self.name, self.state)
-=======
-    tracker = FieldTracker()
->>>>>>> c20be52d
+        return '{}: {}'.format(self.type_label or self.name, self.state)