from __future__ import unicode_literals

import six
from django.contrib.postgres.fields import HStoreField
from django.db import models
from django.utils.encoding import python_2_unicode_compatible
from django.utils.translation import ugettext_lazy as _

from waldur_core.core import models as core_models
from waldur_core.core.fields import JSONField
from waldur_core.structure import models as structure_models
<<<<<<< HEAD
from waldur_core.structure.images import get_upload_path
=======
from waldur_core.quotas import models as quotas_models
from waldur_core.quotas import fields as quotas_fields
>>>>>>> 5b6f5f73

from . import utils
from .attribute_types import ATTRIBUTE_TYPES


@python_2_unicode_compatible
class ServiceProvider(core_models.UuidMixin,
                      structure_models.TimeStampedModel):
    customer = models.OneToOneField(structure_models.Customer, related_name='+', on_delete=models.CASCADE)
    enable_notifications = models.BooleanField(default=True)

    class Meta(object):
        verbose_name = _('Service provider')

    def __str__(self):
        return six.text_type(self.customer)

    @classmethod
    def get_url_name(cls):
        return 'marketplace-service-provider'


@python_2_unicode_compatible
class Category(core_models.UuidMixin,
               quotas_models.QuotaModelMixin,
               structure_models.TimeStampedModel):
    title = models.CharField(blank=False, max_length=255)
    icon = models.ImageField(upload_to='marketplace_category_icons', blank=True, null=True)
    description = models.TextField(blank=True)

    class Quotas(quotas_models.QuotaModelMixin.Quotas):
        offering_count = quotas_fields.CounterQuotaField(
            target_models=lambda: [Offering],
            path_to_scope='category',
        )

    class Meta(object):
        verbose_name = _('Category')
        verbose_name_plural = _('Categories')

    def __str__(self):
        return six.text_type(self.title)

    @classmethod
    def get_url_name(cls):
        return 'marketplace-category'


@python_2_unicode_compatible
class Section(structure_models.TimeStampedModel):
    key = models.CharField(primary_key=True, max_length=255)
    title = models.CharField(blank=False, max_length=255)
    category = models.ForeignKey(Category, related_name='sections')

    def __str__(self):
        return six.text_type(self.title)


@python_2_unicode_compatible
class Attribute(structure_models.TimeStampedModel):
    key = models.CharField(primary_key=True, max_length=255)
    title = models.CharField(blank=False, max_length=255)
    section = models.ForeignKey(Section, related_name='attributes')
    type = models.CharField(max_length=255, choices=ATTRIBUTE_TYPES)
    available_values = JSONField(blank=True, null=True)

    def __str__(self):
        return six.text_type(self.title)


@python_2_unicode_compatible
class Offering(core_models.UuidMixin, core_models.NameMixin,
               core_models.DescribableMixin, structure_models.TimeStampedModel):
    thumbnail = models.ImageField(upload_to='marketplace_service_offering_thumbnails', blank=True, null=True)
    full_description = models.TextField(blank=True)
    rating = models.IntegerField(default=0)
    category = models.ForeignKey(Category, related_name='offerings')
    provider = models.ForeignKey(ServiceProvider, related_name='offerings')
    attributes = HStoreField(blank=True, default='')
    geolocations = JSONField(default=[], blank=True,
                             help_text=_('List of latitudes and longitudes. For example: '
                                         '[{"latitude": 123, "longitude": 345}, {"latitude": 456, "longitude": 678}]'))
    is_active = models.BooleanField(default=True)

    def get_attributes(self):
        return utils.hstore_to_dict(self.attributes)

    class Meta(object):
        verbose_name = _('Offering')

    def __str__(self):
        return six.text_type(self.name)

    @classmethod
    def get_url_name(cls):
        return 'marketplace-offering'


@python_2_unicode_compatible
class Screenshots(core_models.UuidMixin, core_models.DescribableMixin,
                  structure_models.TimeStampedModel, core_models.NameMixin,):
    title = models.CharField(blank=False, max_length=255)
    image = models.ImageField(upload_to=get_upload_path)
    thumbnail = models.ImageField(upload_to=get_upload_path, editable=False, null=True)
    offering = models.ForeignKey(Offering, related_name='screenshots')

    class Meta(object):
        verbose_name = _('Screenshot')

    def __str__(self):
        return six.text_type(self.title)

    @classmethod
    def get_url_name(cls):
        return 'marketplace-screenshot'<|MERGE_RESOLUTION|>--- conflicted
+++ resolved
@@ -9,12 +9,9 @@
 from waldur_core.core import models as core_models
 from waldur_core.core.fields import JSONField
 from waldur_core.structure import models as structure_models
-<<<<<<< HEAD
 from waldur_core.structure.images import get_upload_path
-=======
 from waldur_core.quotas import models as quotas_models
 from waldur_core.quotas import fields as quotas_fields
->>>>>>> 5b6f5f73
 
 from . import utils
 from .attribute_types import ATTRIBUTE_TYPES
