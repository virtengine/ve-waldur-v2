--- conflicted
+++ resolved
@@ -31,10 +31,6 @@
         model = models.Category
 
     title = factory.Sequence(lambda n: 'category-%s' % n)
-<<<<<<< HEAD
-    features = '[]'
-=======
->>>>>>> 5dee336a
 
     @classmethod
     def get_url(cls, category=None, action=None):
@@ -47,7 +43,6 @@
     @classmethod
     def get_list_url(cls, action=None):
         url = 'http://testserver' + reverse('marketplace-category-list')
-<<<<<<< HEAD
         return url if action is None else url + action + '/'
 
 
@@ -70,6 +65,4 @@
     @classmethod
     def get_list_url(cls, action=None):
         url = 'http://testserver' + reverse('marketplace-offering-list')
-=======
->>>>>>> 5dee336a
         return url if action is None else url + action + '/'